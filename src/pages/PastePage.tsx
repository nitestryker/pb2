--- conflicted
+++ resolved
@@ -92,15 +92,13 @@
   const [decryptionError, setDecryptionError] = useState<string | null>(null);
   const [isDecrypting, setIsDecrypting] = useState(false);
   const [showAccessLink, setShowAccessLink] = useState(false);
-<<<<<<< HEAD
   const [activeTab, setActiveTab] = useState<'overview' | 'related' | 'comments' | 'discussions'>('overview');
   const [relatedPastes, setRelatedPastes] = useState<RelatedPaste[]>([]);
   const [comments, setComments] = useState<Comment[]>([]);
   const [threads, setThreads] = useState<DiscussionThread[]>([]);
-=======
   const [activeTab, setActiveTab] = useState<'overview' | 'related'>('overview');
   const [relatedPastes, setRelatedPastes] = useState<RelatedPaste[]>([]);
->>>>>>> 843e7f8a
+
 
   useEffect(() => {
     if (id) {
@@ -128,7 +126,6 @@
     }
   }, [id]);
 
-<<<<<<< HEAD
   useEffect(() => {
     if (id) {
       fetchComments();
@@ -136,8 +133,6 @@
     }
   }, [id]);
 
-=======
->>>>>>> 843e7f8a
   const fetchPaste = async () => {
     if (!id) return;
     
@@ -165,7 +160,6 @@
     }
   };
 
-<<<<<<< HEAD
   const fetchComments = async () => {
     if (!id) return;
     try {
@@ -197,8 +191,6 @@
     }
   };
 
-=======
->>>>>>> 843e7f8a
   const handleZeroKnowledgeDecryption = async () => {
     if (!paste || !paste.isZeroKnowledge || !paste.encryptedContent) return;
     
@@ -531,11 +523,10 @@
               </div>
               <div className="flex items-center space-x-1">
                 <MessageSquare className="h-4 w-4" />
-<<<<<<< HEAD
                 <span>{comments.length}</span>
-=======
+
                 <span>{paste.comments ?? 0}</span>
->>>>>>> 843e7f8a
+
                 <span>Comments</span>
               </div>
             </div>
@@ -583,7 +574,7 @@
                 </span>
               </button>
             )}
-<<<<<<< HEAD
+
             <button
               onClick={() => setActiveTab('comments')}
               className={`pb-2 border-b-2 ${
@@ -610,8 +601,6 @@
                 {threads.length}
               </span>
             </button>
-=======
->>>>>>> 843e7f8a
           </nav>
         </div>
 
@@ -740,7 +729,6 @@
             ))}
           </div>
         )}
-<<<<<<< HEAD
 
         {activeTab === 'comments' && (
           <div className="space-y-4 mt-6">
@@ -767,8 +755,6 @@
             ))}
           </div>
         )}
-=======
->>>>>>> 843e7f8a
       </motion.div>
     </div>
   );
